spring:
  application:
    name: Firecasting
  docker:
    compose:
      enabled: false

settings:
<<<<<<< HEAD
  debug: false
  runs: 10
=======
  debug: true
  runs: 1
>>>>>>> a890cfe0
  batch-size: 10000
  run-local: false
  timeout: 600000

trading:
  days-per-year: 252

simulation:
  engine:
    selected: scheduleEngine
  phase:
    type: call

tax:
  exemption-card:
<<<<<<< HEAD
    limit: 51600
    increase: 1000
=======
   limit: 51600
   increase: 1000
>>>>>>> a890cfe0
  stock-exemption:
    tax-rate: 27
    limit: 67500
    increase: 1000

returner:
  selected: dataDrivenReturn
  data-driven:
    csv-file-path: "/dk/gormkrings/returns/Historical-Prices-DJIA.csv"
    dt: 0.003968254
  simple:
    average-percentage: 0.07
  random:
    seed: 1 # Negative values makes it stochastic

inflation:
  csv-file-path: "/dk/gormkrings/inflation/inflation.csv"

distribution:
  selected: regimeBased
  brownian:
    drift: 0.07
    volatility: 0.20
    dt: 0.003968254
  normal:
    mean: 0.07
    standard-deviation: 0.20
    dt: 0.003968254
  t:
    mu: 0.042
    sigma: 0.609
    nu: 3.60
    dt: 0.003968254

regime:
  current-regime: 1
  transition-matrix:
    - [0, 1, 0]
    - [0, 1, 0]
    - [0, 1, 0]

statistics:
  lower-threshold-percentile: 0
  upper-threshold-percentile: 1
<|MERGE_RESOLUTION|>--- conflicted
+++ resolved
@@ -6,13 +6,8 @@
       enabled: false
 
 settings:
-<<<<<<< HEAD
   debug: false
   runs: 10
-=======
-  debug: true
-  runs: 1
->>>>>>> a890cfe0
   batch-size: 10000
   run-local: false
   timeout: 600000
@@ -28,13 +23,8 @@
 
 tax:
   exemption-card:
-<<<<<<< HEAD
     limit: 51600
     increase: 1000
-=======
-   limit: 51600
-   increase: 1000
->>>>>>> a890cfe0
   stock-exemption:
     tax-rate: 27
     limit: 67500
