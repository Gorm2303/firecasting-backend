--- conflicted
+++ resolved
@@ -22,10 +22,5 @@
     private Double withdrawAmount;
     private Double lowerVariationPercentage;
     private Double upperVariationPercentage;
-<<<<<<< HEAD
     private String[] taxRules;
-=======
-    // Tax options
-    private List<String> taxRules;
->>>>>>> a890cfe0
 }
