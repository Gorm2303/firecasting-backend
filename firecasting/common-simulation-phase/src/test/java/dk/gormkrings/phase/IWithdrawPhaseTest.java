package dk.gormkrings.phase;

import dk.gormkrings.action.Withdraw;
import dk.gormkrings.data.ILiveData;
import dk.gormkrings.specification.ISpecification;
import dk.gormkrings.tax.CapitalGainsTax;
import dk.gormkrings.tax.ITaxRule;
import dk.gormkrings.tax.NotionalGainsTax;
import org.junit.jupiter.api.BeforeEach;
import org.junit.jupiter.api.Test;
import org.junit.jupiter.api.extension.ExtendWith;
import org.mockito.Mock;
import org.mockito.junit.jupiter.MockitoExtension;

import java.util.List;

import static org.mockito.Mockito.*;

@ExtendWith(MockitoExtension.class)
public class IWithdrawPhaseTest {

    @Mock
    private ISpecification specification;
    @Mock
    private Withdraw withdraw;
    @Mock
    private ILiveData liveData;
    @Mock
    private CapitalGainsTax capitalGainsTax;
    @Mock
    private NotionalGainsTax notionalGainsTax;
    private IWithdrawPhase withdrawPhase;

    @BeforeEach
    public void setup() {
        withdrawPhase = new IWithdrawPhase() {
            @Override
            public Withdraw getWithdraw() {
                return withdraw;
            }

            @Override
            public ILiveData getLiveData() {
                return liveData;
            }

            @Override
            public List<ITaxRule> getTaxRules() {
                return List.of(capitalGainsTax, notionalGainsTax);
            }

            @Override
            public ISpecification getSpecification() {
                return specification;
            }

            @Override
            public void withdrawMoney() {
                IWithdrawPhase.super.withdrawMoney();
            }

            @Override
            public void addTax() {
                IWithdrawPhase.super.addTax();
            }

            @Override
            public void addNetEarnings() {
                IWithdrawPhase.super.addNetEarnings();
            }
        };
    }

    @Test
    public void testWithdrawMoney_BasicOperation_CapitalGainsTax() {
        when(liveData.getCapital()).thenReturn(1000.0);
        when(liveData.getInflation()).thenReturn(2.5);
        when(withdraw.getMonthlyAmount(1000.0, 2.5)).thenReturn(100.0);

        withdrawPhase.withdrawMoney();

        verify(liveData).setWithdraw(100.0);
        verify(liveData).addToWithdrawn(100.0);
        verify(liveData).subtractFromCapital(100.0);
    }

    @Test
    public void testAddTax_CapitalGainsTax() {
        when(withdrawPhase.getTaxRules().getFirst()).thenReturn(capitalGainsTax);
        when(liveData.getWithdraw()).thenReturn(100.0);
        when(capitalGainsTax.calculateTax(100.0)).thenReturn(15.0);

        withdrawPhase.addTax();

        verify(liveData).setCurrentTax(15.0);
        verify(liveData).addToTax(15.0);
    }

    @Test
    public void testAddNetEarnings_CapitalGainsTax() {
        when(withdrawPhase.getTaxRules().getFirst()).thenReturn(capitalGainsTax);
        when(liveData.getWithdraw()).thenReturn(100.0);
        when(liveData.getCurrentTax()).thenReturn(20.0);

        withdrawPhase.addNetEarnings();

        verify(liveData).addToNetEarnings(80.0);
        verify(liveData).setCurrentNet(80.0);
    }

    @Test
    public void testAddNetEarnings_NotionalGainsTax() {
        when(withdrawPhase.getTaxRules().getFirst()).thenReturn(notionalGainsTax);
        when(liveData.getWithdraw()).thenReturn(100.0);

        withdrawPhase.addNetEarnings();

        verify(liveData).addToNetEarnings(100.0);
        verify(liveData).setCurrentNet(100.0);
    }

    @Test
    public void testWithdrawMoney_ZeroWithdrawal() {
        when(liveData.getCapital()).thenReturn(1000.0);
        when(liveData.getInflation()).thenReturn(2.5);
        when(withdraw.getMonthlyAmount(1000.0, 2.5)).thenReturn(0.0);

        withdrawPhase.withdrawMoney();

        verify(liveData).setWithdraw(0.0);
        verify(liveData).addToWithdrawn(0.0);
        verify(liveData).subtractFromCapital(0.0);
    }

    @Test
    public void testWithdrawMoney_NegativeWithdrawal() {
        when(liveData.getCapital()).thenReturn(1000.0);
        when(liveData.getInflation()).thenReturn(2.5);
        when(withdraw.getMonthlyAmount(1000.0, 2.5)).thenReturn(-50.0);

        withdrawPhase.withdrawMoney();

        verify(liveData).setWithdraw(-50.0);
        verify(liveData).addToWithdrawn(-50.0);
        verify(liveData).subtractFromCapital(-50.0);
    }

    @Test
    public void testAddNetEarnings_CapitalGainsTax_ZeroNet() {
        when(withdrawPhase.getTaxRules().getFirst()).thenReturn(capitalGainsTax);
        when(liveData.getWithdraw()).thenReturn(100.0);
        when(liveData.getCurrentTax()).thenReturn(100.0);

        withdrawPhase.addNetEarnings();

        verify(liveData).addToNetEarnings(0.0);
        verify(liveData).setCurrentNet(0.0);
    }

    @Test
    public void testWithdrawMoney_HighValues() {
        when(liveData.getCapital()).thenReturn(1e9);
        when(liveData.getInflation()).thenReturn(2.5);
        when(withdraw.getMonthlyAmount(1e9, 2.5)).thenReturn(1e8);

        withdrawPhase.withdrawMoney();

        verify(liveData).setWithdraw(1e8);
        verify(liveData).addToWithdrawn(1e8);
        verify(liveData).subtractFromCapital(1e8);
    }

    @Test
    public void testWithdrawMoney_PositiveInfinity() {
        when(liveData.getCapital()).thenReturn(1000.0);
        when(liveData.getInflation()).thenReturn(2.5);
        when(withdraw.getMonthlyAmount(1000.0, 2.5)).thenReturn(Double.POSITIVE_INFINITY);

        withdrawPhase.withdrawMoney();

        verify(liveData).setWithdraw(Double.POSITIVE_INFINITY);
        verify(liveData).addToWithdrawn(Double.POSITIVE_INFINITY);
        verify(liveData).subtractFromCapital(Double.POSITIVE_INFINITY);
    }

    @Test
    public void testWithdrawMoney_NaN() {
        when(liveData.getCapital()).thenReturn(1000.0);
        when(liveData.getInflation()).thenReturn(2.5);
        when(withdraw.getMonthlyAmount(1000.0, 2.5)).thenReturn(Double.NaN);

        withdrawPhase.withdrawMoney();

        verify(liveData).setWithdraw(Double.NaN);
        verify(liveData).addToWithdrawn(Double.NaN);
        verify(liveData).subtractFromCapital(Double.NaN);
    }

    @Test
    public void testMultipleSequentialCalls_WithdrawMoney() {
        when(liveData.getCapital()).thenReturn(1000.0);
        when(liveData.getInflation()).thenReturn(2.5);
        when(withdraw.getMonthlyAmount(1000.0, 2.5)).thenReturn(100.0);

        withdrawPhase.withdrawMoney();

        reset(liveData);
        when(liveData.getCapital()).thenReturn(900.0);
        when(liveData.getInflation()).thenReturn(2.5);
        when(withdraw.getMonthlyAmount(900.0, 2.5)).thenReturn(90.0);

        withdrawPhase.withdrawMoney();

        verify(liveData).setWithdraw(90.0);
        verify(liveData).addToWithdrawn(90.0);
        verify(liveData).subtractFromCapital(90.0);
    }

    @Test
    public void testAddTax_UnknownTaxRule() {
        when(withdrawPhase.getTaxRules().getFirst()).thenReturn(new ITaxRule() {
            @Override
            public double calculateTax(double amount) {
                return 0;
            }

            @Override
            public ITaxRule copy() {
                return null;
            }

            @Override
            public void yearlyUpdate() {
<<<<<<< HEAD

=======
>>>>>>> a890cfe0
            }
        });

        withdrawPhase.addTax();

        verify(liveData, never()).setCurrentTax(anyDouble());
        verify(liveData, never()).addToTax(anyDouble());
    }

    @Test
    public void testAddNetEarnings_UnknownTaxRule() {
        when(withdrawPhase.getTaxRules().getFirst()).thenReturn(new ITaxRule() {
            @Override
            public double calculateTax(double amount) {
                return 0;
            }

            @Override
            public ITaxRule copy() {
                return null;
            }

            @Override
            public void yearlyUpdate() {
<<<<<<< HEAD

            }
=======
            }

>>>>>>> a890cfe0
        });

        withdrawPhase.addNetEarnings();

        verify(liveData, never()).addToNetEarnings(anyDouble());
        verify(liveData, never()).setCurrentNet(anyDouble());
    }

}<|MERGE_RESOLUTION|>--- conflicted
+++ resolved
@@ -231,10 +231,6 @@
 
             @Override
             public void yearlyUpdate() {
-<<<<<<< HEAD
-
-=======
->>>>>>> a890cfe0
             }
         });
 
@@ -259,13 +255,8 @@
 
             @Override
             public void yearlyUpdate() {
-<<<<<<< HEAD
-
-            }
-=======
-            }
-
->>>>>>> a890cfe0
+
+            }
         });
 
         withdrawPhase.addNetEarnings();
