--- conflicted
+++ resolved
@@ -18,19 +18,11 @@
 
         getLiveData().setWithdraw(withdrawAmount);
 
-<<<<<<< HEAD
         double gainOfCapitalRate = 1 - (getLiveData().getDeposited() / getLiveData().getCapital());
         getLiveData().subtractFromDeposited((1 - gainOfCapitalRate) * getLiveData().getWithdraw());
 
         double estimateTaxRate = estimateTaxRate(withdrawAmount);
         withdrawAmount = withdrawAmount / (1 - estimateTaxRate);
-=======
-        double estimateTaxRate = estimateTaxRate(withdrawAmount);
-        withdrawAmount = withdrawAmount / (1 - estimateTaxRate);
-        getLiveData().setWithdraw(withdrawAmount);
-        System.out.println("Estimated Tax Adjusted: " + estimateTaxRate + ", Estimated new withdrawal: " + withdrawAmount/(1 - estimateTaxRate));
-
->>>>>>> a890cfe0
         getLiveData().setWithdraw(withdrawAmount);
 
         getLiveData().addToWithdrawn(withdrawAmount);
@@ -146,17 +138,12 @@
     @Override
     default void addTax() {
         double gainOfCapitalRate = 1 - (getLiveData().getDeposited() / getLiveData().getCapital());
-<<<<<<< HEAD
         if (getLiveData().getCapital() > 0) {
             // Clamp into [0…1]
             if (gainOfCapitalRate < 0) gainOfCapitalRate = 0.0;
             if (gainOfCapitalRate > 1) gainOfCapitalRate = 1.0;
         }
         double taxableWithdrawal = getLiveData().getWithdraw() * gainOfCapitalRate;
-=======
-        double taxableWithdrawal = getLiveData().getWithdraw() * gainOfCapitalRate;
-        System.out.println("Taxable withdrawal " + taxableWithdrawal + " gain of " + gainOfCapitalRate * 100 + "%");
->>>>>>> a890cfe0
         double tax = 0;
 
         for (ITaxRule rule : getTaxRules()) {
@@ -165,29 +152,40 @@
                 taxExemptionCard.calculateTax(taxableWithdrawal);
                 taxableWithdrawal -= (taxExemptionCard.getCurrentExemption() - previousExemption);
                 if (taxableWithdrawal < 0.1) taxableWithdrawal  = 0.0;
-<<<<<<< HEAD
-=======
-                System.out.println("Calculation TaxExemptionCard: " + taxExemptionCard);
-                System.out.println("Calculation Card - Added tax " + tax);
-                System.out.println("Calculation Card - Taxble Withdrawal " + taxableWithdrawal);
->>>>>>> a890cfe0
-                break;
-            }
-        }
-
-        for (ITaxRule rule : getTaxRules()) {
-            if (rule instanceof StockExemptionTax stockExemptionTax) {
-                float previousExemption = stockExemptionTax.getCurrentExemption();
-                tax += stockExemptionTax.calculateTax(taxableWithdrawal);
-                taxableWithdrawal -= (stockExemptionTax.getCurrentExemption() - previousExemption);
-                if (tax < 0.1) tax  = 0.0;
-                if (taxableWithdrawal < 0.1) taxableWithdrawal  = 0.0;
-<<<<<<< HEAD
-=======
+                break;
+            }
+        }
+
+        for (ITaxRule rule : getTaxRules()) {
+            if (rule instanceof StockExemptionTax stockExemptionTax) {
+                float previousExemption = stockExemptionTax.getCurrentExemption();
+                tax += stockExemptionTax.calculateTax(taxableWithdrawal);
+                taxableWithdrawal -= (stockExemptionTax.getCurrentExemption() - previousExemption);
+                if (tax < 0.1) tax  = 0.0;
+                if (taxableWithdrawal < 0.1) taxableWithdrawal  = 0.0;
+                break;
+            }
+        }
+
+        for (ITaxRule rule : getTaxRules()) {
+            if (rule instanceof CapitalGainsTax capitalTax) {
+                tax += capitalTax.calculateTax(taxableWithdrawal);
+                getLiveData().setCurrentTax(tax);
+                getLiveData().addToTax(tax);
+                break;
+            }
+        }
+
+        for (ITaxRule rule : getTaxRules()) {
+            if (rule instanceof StockExemptionTax stockExemptionTax) {
+                float previousExemption = stockExemptionTax.getCurrentExemption();
+                tax += stockExemptionTax.calculateTax(taxableWithdrawal);
+                taxableWithdrawal -= (stockExemptionTax.getCurrentExemption() - previousExemption);
+                if (tax < 0.1) tax  = 0.0;
+                if (taxableWithdrawal < 0.1) taxableWithdrawal  = 0.0;
                 System.out.println("Calculation StockExemptionTax: " + stockExemptionTax);
                 System.out.println("Calculation Stock - Added tax " + tax);
                 System.out.println("Calculation Stock - Taxble Withdrawal " + taxableWithdrawal);
->>>>>>> a890cfe0
                 break;
             }
         }
@@ -197,12 +195,9 @@
                 tax += capitalTax.calculateTax(taxableWithdrawal);
                 getLiveData().setCurrentTax(tax);
                 getLiveData().addToTax(tax);
-<<<<<<< HEAD
-=======
                 System.out.println("Calculation CapitalGainsTax: " + tax);
                 System.out.println("Calculation Capital - Added tax " + tax);
                 System.out.println("Calculation Capital - Taxble Withdrawal " + taxableWithdrawal);
->>>>>>> a890cfe0
                 break;
             }
         }
