--- conflicted
+++ resolved
@@ -27,11 +27,7 @@
     private List<ITaxRule> taxRules;
     private String name;
 
-<<<<<<< HEAD
     SimulationEventPhase(ISpecification specification, IDate startDate, List<ITaxRule> taxRules,long duration, String name) {
-=======
-    SimulationEventPhase(ISpecification specification, IDate startDate, List<ITaxRule> taxRules, long duration, String name) {
->>>>>>> a890cfe0
         this.startDate = startDate;
         this.duration = duration;
         this.taxRules = taxRules;
